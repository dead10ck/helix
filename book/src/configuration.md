# Configuration

To override global configuration parameters, create a `config.toml` file located in your config directory:

* Linux and Mac: `~/.config/helix/config.toml`
* Windows: `%AppData%\helix\config.toml`

Example config:

```toml
theme = "onedark"

[editor]
line-number = "relative"
mouse = false

[editor.cursor-shape]
insert = "bar"
normal = "block"
select = "underline"

[editor.file-picker]
hidden = false
```

## Editor

### `[editor]` Section

| Key | Description | Default |
|--|--|---------|
| `scrolloff` | Number of lines of padding around the edge of the screen when scrolling. | `3` |
| `mouse` | Enable mouse mode. | `true` |
| `middle-click-paste` | Middle click paste support. | `true` |
| `scroll-lines` | Number of lines to scroll per scroll wheel step. | `3` |
| `shell` | Shell to use when running external commands. | Unix: `["sh", "-c"]`<br/>Windows: `["cmd", "/C"]` |
| `line-number` | Line number display (`absolute`, `relative`) | `absolute` |
| `smart-case` | Enable smart case regex searching (case insensitive unless pattern contains upper case characters) | `true` |
| `auto-pairs` | Enable automatic insertion of pairs to parenthese, brackets, etc. | `true` |
| `auto-completion` | Enable automatic pop up of auto-completion. | `true` |
| `idle-timeout` | Time in milliseconds since last keypress before idle timers trigger. Used for autocompletion, set to 0 for instant. | `400` |
| `completion-trigger-len` | The min-length of word under cursor to trigger autocompletion | `2` |
| `auto-info` | Whether to display infoboxes | `true` |
| `true-color` | Set to `true` to override automatic detection of terminal truecolor support in the event of a false negative. | `false` |

<<<<<<< HEAD
### `[editor.cursor-shape]` Section

Defines the shape of cursor in each mode. Note that due to limitations
of the terminal environment, only the primary cursor can change shape.

| Key      | Description                                | Default |
| ---      | -----------                                | ------- |
| `normal` | Cursor shape in [normal mode][normal mode] | `block` |
| `insert` | Cursor shape in [insert mode][insert mode] | `block` |
| `select` | Cursor shape in [select mode][select mode] | `block` |

[normal mode]: ./keymap.md#normal-mode
[insert mode]: ./keymap.md#insert-mode
[select mode]: ./keymap.md#select--extend-mode

### `[editor.filepicker]` Section

Sets options for file picker and global search. All but the last key listed in
the default file-picker configuration below are IgnoreOptions: whether hidden
files and files listed within ignore files are ignored by (not visible in) the
helix file picker and global search. There is also one other key, `max-depth`
available, which is not defined by default.
=======
`[editor.file-picker]` section of the config. Sets options for file picker and global search. All but the last key listed in the default file-picker configuration below are IgnoreOptions: whether hidden files and files listed within ignore files are ignored by (not visible in) the helix file picker and global search. There is also one other key, `max-depth` available, which is not defined by default.
>>>>>>> 97e12f5c

| Key | Description | Default |
|--|--|---------|
|`hidden` | Enables ignoring hidden files. | true
|`parents` | Enables reading ignore files from parent directories. | true
|`ignore` | Enables reading `.ignore` files. | true
|`git-ignore` | Enables reading `.gitignore` files. | true
|`git-global` | Enables reading global .gitignore, whose path is specified in git's config: `core.excludefile` option. | true
|`git-exclude` | Enables reading `.git/info/exclude` files. | true
|`max-depth` | Set with an integer value for maximum depth to recurse. | Defaults to `None`.

## LSP

To display all language server messages in the status line add the following to your `config.toml`:
```toml
[lsp]
display-messages = true
```<|MERGE_RESOLUTION|>--- conflicted
+++ resolved
@@ -43,7 +43,6 @@
 | `auto-info` | Whether to display infoboxes | `true` |
 | `true-color` | Set to `true` to override automatic detection of terminal truecolor support in the event of a false negative. | `false` |
 
-<<<<<<< HEAD
 ### `[editor.cursor-shape]` Section
 
 Defines the shape of cursor in each mode. Note that due to limitations
@@ -59,16 +58,13 @@
 [insert mode]: ./keymap.md#insert-mode
 [select mode]: ./keymap.md#select--extend-mode
 
-### `[editor.filepicker]` Section
+### `[editor.file-picker]` Section
 
 Sets options for file picker and global search. All but the last key listed in
 the default file-picker configuration below are IgnoreOptions: whether hidden
 files and files listed within ignore files are ignored by (not visible in) the
 helix file picker and global search. There is also one other key, `max-depth`
 available, which is not defined by default.
-=======
-`[editor.file-picker]` section of the config. Sets options for file picker and global search. All but the last key listed in the default file-picker configuration below are IgnoreOptions: whether hidden files and files listed within ignore files are ignored by (not visible in) the helix file picker and global search. There is also one other key, `max-depth` available, which is not defined by default.
->>>>>>> 97e12f5c
 
 | Key | Description | Default |
 |--|--|---------|
